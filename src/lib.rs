use {
    crate::{
<<<<<<< HEAD
        grpc_server::start_grpc_service, logging::init_logging,
        metrics::handler::start_metrics_pusher,
=======
        grpc_server::start_grpc_service, ledger::Ledger, logging::init_logging,
        persistence::Persistence, transaction_processor::TransactionProcessor,
>>>>>>> fdb99ff4
    },
    std::sync::{Arc, RwLock},
    tokio::signal::ctrl_c,
    tracing::{error, info},
};

pub mod config;
pub mod grpc_server;
pub mod ledger;
pub mod logging;
#[macro_use]
pub mod macros;
pub mod metrics;
pub mod models;
pub mod persistence;
pub mod transaction_processor;

pub struct Quasar {
    pub transaction_processor: Arc<RwLock<TransactionProcessor>>,
    pub config: config::QuasarServerConfig,
    pub persistence: Persistence,
    ledger: Arc<RwLock<Ledger>>,
}

impl Quasar {
    pub fn new(config: config::QuasarServerConfig) -> Self {
        let persistence = Persistence::new(&config.persistence.db_path)
            .expect("Failed to initialize persistence");
        let accounts = persistence
            .load_accounts()
            .expect("Failed to load accounts");
        let ledger = Arc::new(RwLock::new(Ledger::new(accounts)));

        // Cheap clone of Arc
        let transaction_processor =
            Arc::new(RwLock::new(TransactionProcessor::new(ledger.clone())));

        Quasar {
            transaction_processor,
            config,
            persistence,
            ledger,
        }
    }

    pub async fn run(&mut self) -> Result<(), String> {
        let (shutdown_sender, _) = tokio::sync::broadcast::channel::<()>(1);
        let mut services = tokio::task::JoinSet::new();
        let _logging_guard = init_logging(self.config.debug);

<<<<<<< HEAD
        // Metrics pusher service
        {
            let metrics_config = self.config.metrics.clone();
            let shutdown_receiver = shutdown_sender.subscribe();

            services.spawn(async move {
                start_metrics_pusher(metrics_config, shutdown_receiver).await;
            });
        }
=======
        // TODO: add REST API service here
        info!(
            "Initializing with {} accounts",
            self.ledger.read().unwrap().accounts.read().unwrap().len()
        );
>>>>>>> fdb99ff4

        // gRPC service
        {
            let grpc_processor = Arc::clone(&self.transaction_processor);
            let grpc_config = self.config.grpc.clone();
            let shutdown_receiver = shutdown_sender.subscribe();
            services.spawn(async move {
                start_grpc_service(grpc_config, grpc_processor, shutdown_receiver).await
            })
        };

        tokio::select! {
            _ = ctrl_c() => {
                shutdown_sender.send(()).map_err(|e| e.to_string())?;
                services.abort_all();
                tracing::info!("Shutdown signal received, stopping services...");

                let accounts = self.ledger.read().unwrap().accounts.read().unwrap().clone();
                self.persistence.save_accounts(&accounts).expect("Failed to save accounts");

                tracing::info!("Accounts saved successfully");
            }
            Some(res) = services.join_next() => {
                error!("Error in task: {:?}", res);
            }
        }

        Ok(())
    }
}<|MERGE_RESOLUTION|>--- conflicted
+++ resolved
@@ -1,12 +1,8 @@
 use {
     crate::{
-<<<<<<< HEAD
-        grpc_server::start_grpc_service, logging::init_logging,
-        metrics::handler::start_metrics_pusher,
-=======
-        grpc_server::start_grpc_service, ledger::Ledger, logging::init_logging,
+        grpc_server::start_grpc_service, grpc_server::start_grpc_service, ledger::Ledger,
+        logging::init_logging, logging::init_logging, metrics::handler::start_metrics_pusher,
         persistence::Persistence, transaction_processor::TransactionProcessor,
->>>>>>> fdb99ff4
     },
     std::sync::{Arc, RwLock},
     tokio::signal::ctrl_c,
@@ -57,23 +53,21 @@
         let mut services = tokio::task::JoinSet::new();
         let _logging_guard = init_logging(self.config.debug);
 
-<<<<<<< HEAD
         // Metrics pusher service
+        let metrics_config = self.config.metrics.clone();
+        let shutdown_receiver = shutdown_sender.subscribe();
+
+        // TODO: add REST API service here
         {
-            let metrics_config = self.config.metrics.clone();
-            let shutdown_receiver = shutdown_sender.subscribe();
+            info!(
+                "Initializing with {} accounts",
+                self.ledger.read().unwrap().accounts.read().unwrap().len()
+            );
 
             services.spawn(async move {
                 start_metrics_pusher(metrics_config, shutdown_receiver).await;
             });
         }
-=======
-        // TODO: add REST API service here
-        info!(
-            "Initializing with {} accounts",
-            self.ledger.read().unwrap().accounts.read().unwrap().len()
-        );
->>>>>>> fdb99ff4
 
         // gRPC service
         {
